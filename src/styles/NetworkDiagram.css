/* Network Diagram Styles */

/* Connection label styles */
.connection-label {
    font-size: 10px;
    padding: 2px 4px;
    border-radius: 3px;
    background-color: rgba(255, 255, 255, 0.9);
    border: 1px solid rgba(0, 123, 255, 0.3);
    color: #007bff;
    font-weight: bold;
    white-space: nowrap;
}

.source-label {
    transform: translateX(-100%);
    text-align: right;
    margin-right: 10px;
}

.destination-label {
    transform: translateX(0%);
    text-align: left;
    margin-left: 10px;
}

/* Endpoint label styles */
.endpoint-label {
    font-size: 10px;
    background-color: rgba(255, 255, 255, 0.8);
    padding: 2px 4px;
    border-radius: 2px;
    color: #216477;
}

/* Endpoint styles */
.endpoint {
    fill: #007bff;
    stroke: #007bff;
    cursor: pointer;
    transition: all 0.2s ease;
}

.endpoint-blank {
    width: 10px;
    height: 10px;
    background-color: transparent;
    border: none;
    cursor: pointer;
}

.endpoint-blank:hover {
    background-color: rgba(0, 123, 255, 0.3);
    border-radius: 50%;
}

.endpoint-hover {
    fill: #0056b3;
    stroke: #0056b3;
    transform: scale(1.5);
    background-color: rgba(0, 123, 255, 0.5) !important;
    border-radius: 50%;
}

/* Network diagram container */
.network-diagram {
    display: flex;
    flex-direction: column;
    width: 100%;
    height: 100%;
    overflow: hidden;
}

/* Main diagram container */
.diagram-container {
    position: relative;
    width: 100%;
    height: 100%;
<<<<<<< HEAD
    position: relative;
    background-color: #fff;
}

/* Network diagram node styles */
.diagram-node {
    position: absolute;
    user-select: none;
}

.diagram-node img {
    display: block;
    pointer-events: none;
}

.diagram-node.selected {
    outline: none;
    border: none;
    box-shadow: none;
}

.diagram-node:hover {
    outline: none;
    background: none;
    border: none;
    box-shadow: none;
=======
    overflow: auto;
    transition: all 0.3s ease;
}

/* Network diagram node styles */
.network-node {
    position: absolute;
    cursor: move;
    z-index: 10;
    display: flex;
    align-items: center;
    justify-content: center;
    padding: 8px;
    border-radius: 4px;
    background: rgba(255, 255, 255, 0.9);
    box-shadow: 0 2px 4px rgba(0, 0, 0, 0.1);
    transition: all 0.2s ease;
}

.network-node:hover {
    box-shadow: 0 4px 8px rgba(0, 0, 0, 0.15);
    transform: translateY(-1px);
}

.network-node.selected {
    border: 2px solid #1976d2;
    box-shadow: 0 0 0 4px rgba(25, 118, 210, 0.2);
}

.network-node img {
    max-width: 48px;
    max-height: 48px;
    object-fit: contain;
>>>>>>> 5f65a6d9
}

/* Connection styles */
.jtk-connector {
    z-index: 4;
}

.jtk-endpoint {
    z-index: 5;
}

.jtk-overlay {
    z-index: 6;
}

/* Connection state styles */
.connection-target-highlight {
    outline: 2px dashed #1976d2;
    outline-offset: 2px;
}

/* Ensure endpoints are visible */
._jsPlumb_endpoint,
.jtk-endpoint {
    z-index: 23 !important;
    position: absolute !important;
    visibility: visible !important;
    opacity: 1 !important;
    pointer-events: auto !important;
}

/* Ensure endpoint SVGs are visible */
._jsPlumb_endpoint svg,
.jtk-endpoint svg {
    z-index: 23 !important;
    visibility: visible !important;
    pointer-events: auto !important;
}

/* Ensure connectors are visible */
._jsPlumb_connector,
.jtk-connector {
    z-index: 22 !important;
    visibility: visible !important;
    pointer-events: auto !important;
}

/* Container for endpoints */
.jtk-endpoint-anchor {
    position: absolute;
    z-index: 12;
    transform-origin: center center;
}

/* Ensure endpoints are visible and stay attached */
._jsPlumb_endpoint,
.jtk-endpoint {
    z-index: 12 !important;
    position: absolute !important;
    visibility: visible !important;
    opacity: 1 !important;
    pointer-events: auto !important;
    transform-origin: center center;
}

/* Ensure endpoint SVGs are visible */
._jsPlumb_endpoint svg,
.jtk-endpoint svg {
    z-index: 12 !important;
    visibility: visible !important;
    opacity: 1 !important;
    pointer-events: auto !important;
    transform-origin: center center;
}

/* Ensure connectors are visible */
._jsPlumb_connector,
.jtk-connector {
    z-index: 9 !important;
    visibility: visible !important;
    pointer-events: auto !important;
}

/* Ensure overlays are visible */
._jsPlumb_overlay,
.jtk-overlay {
    z-index: 13 !important;
    visibility: visible !important;
}

/* Window styles */
.window {
    background-color: white;
    text-align: center;
    z-index: 24;
    cursor: pointer;
    position: absolute;
    color: black;
    padding: 0.5em;
    width: 80px;
    height: 80px;
    line-height: 80px;
}

/* Required styles for endpoints and connections */
.aLabel {
    background-color: white;
    padding: 0.4em;
    font: 12px sans-serif;
    color: #444;
    z-index: 21;
    cursor: pointer;
}

/* Dragging state */
.jtk-drag {
    filter: drop-shadow(0 0 8px rgba(122, 176, 44, 0.8));
}

/* Connection animation */
@keyframes connectionGlow {
    0% { filter: drop-shadow(0 0 2px rgba(33, 100, 119, 0.3)); }
    50% { filter: drop-shadow(0 0 8px rgba(33, 100, 119, 0.6)); }
    100% { filter: drop-shadow(0 0 2px rgba(33, 100, 119, 0.3)); }
}

.jtk-connector.new-connection {
    animation: connectionGlow 1.5s ease-in-out infinite;
}

/* Ensure endpoints are always on top */
._jsPlumb_endpoint {
    z-index: 50 !important;
}

/* Ensure endpoint overlays are always on top */
._jsPlumb_endpoint_anchor_ {
    z-index: 51 !important;
}

/* Container styles */
.jtk-surface {
    overflow: hidden !important;
}

.jtk-surface-nopan {
    overflow: hidden !important;
}

/* New NetworkDiagram component design styles */

.network-diagram-container {
    position: relative;
    width: 100%;
    height: 600px;
    background-color: #f4f4f4;
    background-image: 
        linear-gradient(45deg, #e6e6e6 25%, transparent 25%), 
        linear-gradient(-45deg, #e6e6e6 25%, transparent 25%);
    background-size: 40px 40px;
    border: 1px solid #ddd;
    overflow: auto;
}

.network-node {
    transition: all 0.2s ease;
    box-shadow: 0 2px 5px rgba(0, 0, 0, 0.1);
}

.network-node.connection-target-highlight {
    border: 2px solid #61dafb;
    box-shadow: 0 0 10px rgba(97, 218, 251, 0.5);
    transition: all 0.3s ease;
}

.context-menu {
    background-color: white;
    border: 1px solid #ccc;
    border-radius: 4px;
    box-shadow: 0 2px 10px rgba(0, 0, 0, 0.1);
    padding: 10px;
    max-width: 250px;
}

.context-menu div {
    padding: 8px 12px;
    cursor: pointer;
    transition: background-color 0.2s ease;
}

.context-menu div:hover {
    background-color: #f0f0f0;
}<|MERGE_RESOLUTION|>--- conflicted
+++ resolved
@@ -76,34 +76,6 @@
     position: relative;
     width: 100%;
     height: 100%;
-<<<<<<< HEAD
-    position: relative;
-    background-color: #fff;
-}
-
-/* Network diagram node styles */
-.diagram-node {
-    position: absolute;
-    user-select: none;
-}
-
-.diagram-node img {
-    display: block;
-    pointer-events: none;
-}
-
-.diagram-node.selected {
-    outline: none;
-    border: none;
-    box-shadow: none;
-}
-
-.diagram-node:hover {
-    outline: none;
-    background: none;
-    border: none;
-    box-shadow: none;
-=======
     overflow: auto;
     transition: all 0.3s ease;
 }
@@ -137,7 +109,6 @@
     max-width: 48px;
     max-height: 48px;
     object-fit: contain;
->>>>>>> 5f65a6d9
 }
 
 /* Connection styles */
